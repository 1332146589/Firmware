#
# Makefile for the px4fmu_default configuration
#

#
# Use the configuration's ROMFS, copy the px4iov2 firmware into
# the ROMFS if it's available
#
ROMFS_ROOT	 = $(PX4_BASE)/ROMFS/px4fmu_common
ROMFS_OPTIONAL_FILES = $(PX4_BASE)/Images/px4io-v2_default.bin

#
# Board support modules
#
MODULES		+= drivers/device
MODULES		+= drivers/stm32
MODULES		+= drivers/stm32/adc
MODULES		+= drivers/stm32/tone_alarm
MODULES		+= drivers/led
MODULES		+= drivers/px4fmu
MODULES		+= drivers/px4io
MODULES		+= drivers/boards/px4fmu-v2
MODULES		+= drivers/rgbled
MODULES		+= drivers/mpu6000
MODULES		+= drivers/lsm303d
MODULES		+= drivers/l3gd20
MODULES		+= drivers/hmc5883
MODULES		+= drivers/ms5611
MODULES		+= drivers/mb12xx
MODULES		+= drivers/sf0x
MODULES		+= drivers/gps
MODULES		+= drivers/hil
MODULES		+= drivers/hott/hott_telemetry
MODULES		+= drivers/hott/hott_sensors
MODULES		+= drivers/blinkm
MODULES		+= drivers/roboclaw
MODULES		+= drivers/airspeed
MODULES		+= drivers/ets_airspeed
MODULES		+= drivers/meas_airspeed
MODULES		+= drivers/frsky_telemetry
MODULES		+= modules/sensors
MODULES		+= drivers/mkblctrl


# Needs to be burned to the ground and re-written; for now,
# just don't build it.
#MODULES		+= drivers/mkblctrl

#
# System commands
#
MODULES		+= systemcmds/bl_update
MODULES		+= systemcmds/boardinfo
MODULES		+= systemcmds/mixer
MODULES		+= systemcmds/param
MODULES		+= systemcmds/perf
MODULES		+= systemcmds/preflight_check
MODULES		+= systemcmds/pwm
MODULES		+= systemcmds/esc_calib
MODULES		+= systemcmds/reboot
MODULES		+= systemcmds/top
MODULES		+= systemcmds/tests
MODULES		+= systemcmds/config
MODULES		+= systemcmds/nshterm
MODULES		+= systemcmds/mtd
MODULES		+= systemcmds/hw_ver
MODULES		+= systemcmds/dumpfile

#
# General system control
#
MODULES		+= modules/commander
MODULES		+= modules/navigator
MODULES		+= modules/mavlink
<<<<<<< HEAD
=======
MODULES		+= modules/mavlink_onboard
MODULES		+= modules/gpio_led
>>>>>>> e590d96c

#
# Estimation modules (EKF/ SO3 / other filters)
#
MODULES		+= modules/attitude_estimator_ekf
MODULES		+= modules/attitude_estimator_so3
MODULES		+= modules/att_pos_estimator_ekf
MODULES		+= modules/position_estimator_inav
MODULES		+= examples/flow_position_estimator

#
# Vehicle Control
#
#MODULES		+= modules/segway # XXX Needs GCC 4.7 fix
MODULES		+= modules/fw_pos_control_l1
MODULES		+= modules/fw_att_control
MODULES		+= modules/mc_att_control
MODULES		+= modules/mc_pos_control

#
# Logging
#
MODULES		+= modules/sdlog2

#
# Unit tests
#
#MODULES 	+= modules/unit_test
#MODULES 	+= modules/commander/commander_tests

#
# Library modules
#
MODULES		+= modules/systemlib
MODULES		+= modules/systemlib/mixer
MODULES		+= modules/controllib
MODULES		+= modules/uORB
MODULES		+= modules/dataman

#
# Libraries
#
LIBRARIES	+= lib/mathlib/CMSIS
MODULES		+= lib/mathlib
MODULES		+= lib/mathlib/math/filter
MODULES		+= lib/ecl
MODULES		+= lib/external_lgpl
MODULES		+= lib/geo
MODULES		+= lib/conversion
MODULES		+= lib/launchdetection

#
# Demo apps
#
#MODULES		+= examples/math_demo
# Tutorial code from
# https://pixhawk.ethz.ch/px4/dev/hello_sky
MODULES		+= examples/px4_simple_app

# Tutorial code from
# https://pixhawk.ethz.ch/px4/dev/daemon
#MODULES		+= examples/px4_daemon_app

# Tutorial code from
# https://pixhawk.ethz.ch/px4/dev/debug_values
#MODULES		+= examples/px4_mavlink_debug

# Tutorial code from
# https://pixhawk.ethz.ch/px4/dev/example_fixedwing_control
#MODULES			+= examples/fixedwing_control

# Hardware test
#MODULES			+= examples/hwtest

#
# Transitional support - add commands from the NuttX export archive.
#
# In general, these should move to modules over time.
#
# Each entry here is <command>.<priority>.<stacksize>.<entrypoint> but we use a helper macro
# to make the table a bit more readable.
#
define _B
	$(strip $1).$(or $(strip $2),SCHED_PRIORITY_DEFAULT).$(or $(strip $3),CONFIG_PTHREAD_STACK_DEFAULT).$(strip $4)
endef

#                  command                 priority                   stack  entrypoint
BUILTIN_COMMANDS := \
	$(call _B, sercon,                 ,                          2048,  sercon_main                ) \
	$(call _B, serdis,                 ,                          2048,  serdis_main                )<|MERGE_RESOLUTION|>--- conflicted
+++ resolved
@@ -72,11 +72,7 @@
 MODULES		+= modules/commander
 MODULES		+= modules/navigator
 MODULES		+= modules/mavlink
-<<<<<<< HEAD
-=======
-MODULES		+= modules/mavlink_onboard
 MODULES		+= modules/gpio_led
->>>>>>> e590d96c
 
 #
 # Estimation modules (EKF/ SO3 / other filters)
